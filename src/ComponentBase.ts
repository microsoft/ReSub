--- conflicted
+++ resolved
@@ -71,18 +71,6 @@
     }
 
     // Subclasses may redeclare, but must call ComponentBase.getDerivedStateFromProps
-<<<<<<< HEAD
-    static getDerivedStateFromProps: React.GetDerivedStateFromProps<any, ComponentBaseState<any>> =
-    (nextProps, prevState: ComponentBaseState<unknown>) => {
-        if (prevState) {
-            let instance = prevState._resubGetInstance();
-            if (instance) {
-                if (!instance._isMounted) {
-                    return instance._buildInitialState();
-                }
-                return instance._handleUpdate(nextProps);
-            }
-=======
     static getDerivedStateFromProps: React.GetDerivedStateFromProps<unknown, unknown> =
     (nextProps, prevState: unknown) => {
         const internalState = prevState as InternalState;
@@ -95,7 +83,6 @@
             newState = instance._buildInitialState();
         } else {
             newState = instance._handleUpdate(nextProps) || {};
->>>>>>> 15309778
         }
 
         // reset dirty bit

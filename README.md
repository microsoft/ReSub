<<<<<<< HEAD
# ReSub &nbsp; [![GitHub license](https://img.shields.io/badge/license-MIT-blue.svg?style=flat-square)](https://github.com/Microsoft/ReSub/blob/master/LICENSE) [![npm version](https://img.shields.io/npm/v/resub.svg?style=flat-square)](https://www.npmjs.com/package/resub) [![npm downloads](https://img.shields.io/npm/dm/resub.svg?style=flat-square)](https://www.npmjs.com/package/resub) [![Build Status](https://img.shields.io/travis/Microsoft/ReSub/master.svg?style=flat-square)](https://travis-ci.org/Microsoft/ReSub)
=======
# ReSub &nbsp; [![GitHub license](https://img.shields.io/badge/license-MIT-blue.svg?style=flat-square)](https://github.com/Microsoft/ReSub/blob/master/LICENSE) [![npm version](https://img.shields.io/npm/v/resub.svg?style=flat-square)](https://www.npmjs.com/package/resub) [![npm downloads](https://img.shields.io/npm/dm/resub.svg?style=flat-square)](https://www.npmjs.com/package/resub)
>>>>>>> 55cbb197

A library for writing better React components and data stores. Uses automatic subscriptions to reduce code and avoid common data flow pitfalls. Scales for projects of all sizes and works great with TypeScript.

## Overview

In React’s early days, Flux gave us guidance on how to manage data flow in our apps. At its core, data would be placed into stores and React components would fetch it from them. When a store’s data was updated, it would notify all concerned components and give them the opportunity to rebuild their states.

While Flux works well, it can also be cumbersome and error prone. Separate actions, action creators, and stores can result in a great deal of boilerplate code. Developers can fetch data from a store but fail to subscribe to changes, or components can oversubscribe and cause performance issues. Furthermore, developers are left to implement these patterns from scratch.

ReSub aims to eliminate these limitations (and more) through the use of automatic data binding between stores and components called autosubscriptions. By using TypeScript’s method decorators, ReSub components can subscribe to only the data they need on only the stores that provide it, all without writing any code.

## Basic Example

The easiest way to understand ReSub is to see it in action. Let’s make a simple todo app.

The heavy lifting in ReSub is done mostly within two classes, `ComponentBase` and `StoreBase`. It’s from these that we make subclasses and implement the appropriate virtual functions.

First, we create a store to hold todos:

```javascript
import { StoreBase, AutoSubscribeStore, autoSubscribe } from 'resub';

@AutoSubscribeStore
class TodosStore extends StoreBase {
    private _todos: String[] = [];

    addTodo(todo: String) {
        // Don't use .push here, we need a new array since the old _todos array was passed to the component by reference value
        this._todos = this._todos.concat(todo);
        this.trigger();
    }

    @autoSubscribe
    getTodos() {
        return this._todos;
    }
}

export = new TodosStore();
```

Next, we create a component to display the todos:

```javascript
import { ComponentBase } from 'resub';

import TodosStore = require('./TodosStore');

interface TodoListState {
    todos?: string[];
}

class TodoList extends ComponentBase<{}, TodoListState> {
    protected _buildState(props: {}, initialBuild: boolean): TodoListState {
        return {
            todos: TodosStore.getTodos()
        }
    }

    render() {
        return (
            <ul className="todos">
                { this.state.todos.map(x => <li>{x}</li> ) }
            </ul>
        );
    }
}

export = TodoList;
```

That’s it. *Done!*

When future todos are added to the `TodoStore`, `TodoList` will automatically fetch them and re-render. This is achieved because `TodoList._buildState` makes a call to `TodosStore.getTodos()` which is decorated as an `@autoSubscribe` method.

## Subscriptions and Scaling

ReSub is built with scalability in mind; it works for apps of all sizes with all scales of data traffic. But this doesn’t mean scalability should be the top concern for every developer. Instead, ReSub encourages developers to create the simplest code possible and to only add complexity and tune performance when it becomes an issue. Follow these guidelines for best results:

1. Start by doing all your work in `_buildState` and rebuilding the state from scratch using autosubscriptions. Tracking deltas and only rebuilding partial state at this stage is unnecessary for the vast majority of components.
2. If you find that components are re-rendering too often, introduce subscriptions keys. For more information, see the “Subscriptions by key” and “Subscriptions by props” sections below.
3. If components are still re-rendering too often, consider using trigger throttling and trigger blocks to cut down on the number of callbacks. For more information, see the “Trigger throttling” and “Trigger blocks” sections below.
4. If rebuilding state completely from scratch is expensive, manual subscriptions with custom callbacks may help. For more information, see the “Custom subscription callbacks” section below.

## A Deep Dive on ReSub Features

### Subscriptions and Triggering

#### Subscriptions by key:

By default, a store will notify all of its subscriptions any time new data is available. This is the simplest approach and useful for many scenarios, however, stores that have heavy data traffic may result in performance bottlenecks. ReSub overcomes this by allowing subscribers to specify a string `key` that limit the scope in which they will trigger.

Consider an example where our Todo app differentiates between high and low priority todo items. Perhaps we want to show a list of all high priority todo items in a `HighPriorityTodoItems` component. This component could subscribe to all changes on the `TodosStore`, but this means it’d re-render even when a new low priority todo was created. That’s wasted effort!

Let’s make `TodosStore` smarter. When a new high priority todo item is added, it should trigger with a special key `TodosStore.Key_HighPriorityTodoAdded` instead of using the default `StoreBase.Key_All` key. Our `HighPriorityTodoItems` component can now subscribe to just this key, and its subscription will trigger whenever `TodosStore` triggers with either `TodosStore.Key_HighPriorityTodoAdded` or `StoreBase.Key_All`, but not for `TodosStore.Key_LowPriorityTodoAdded`.

All of this can still be accomplished using method decorators and autosubscriptions. Let’s create a new method in `TodosStore`:

```javascript
class TodosStore extends StoreBase {
    ...
    
    static Key_HighPriorityTodoAdded = "Key_HighPriorityTodoAdded";

    @autoSubscribeWithKey(TodosStore.Key_HighPriorityTodoAdded)
    getHighPriorityTodos() {
        return this._highPriorityTodos;
    }
}
```

Components that call `TodosStore.getHighPriorityTodos()` inside `_buildState` will automatically subscribe to all future high priority todos triggers from `TodosStore`.

Alternatively, this subscription can be made manually. Subclasses of `ComponentBase` would implement a `_initStoreSubscriptions` method that returns a custom `StoreSubscription` like the following:

```javascript
protected _initStoreSubscriptions(): StoreSubscription<TodoListState>[] {
    return [{
        store: TodosStore,
        specificKeyValue: 'Key_HighPriorityTodoAdded'
    }];
}
```

*Note: Of course it’s possible to separate high and low priority todo items into separate stores, but sometimes similar data is simultaneously divided on different axes and is therefore difficult to separate into stores without duplicating. Using custom keys is an elegant solution to this problem.*

#### Subscriptions by props:

Once you’re comfortable with key-based subscriptions, you can push the concept further and eliminate even more boilerplate code. `ComponentBase` allows developers to create manual subscriptions that, instead of specifying a `key`, will use whatever value is found inside of a given component `prop`.

For example, perhaps our `TodosList` receives the user’s `username` as a prop, and it only wishes to subscribe to `TodosStore` updates related to that user. This could be established like the following:

```javascript
protected _initStoreSubscriptions(): StoreSubscription<TodoListState>[] {
    return [{
        store: TodosStore,
        keyPropertyName: 'username'
    }];
}
```

Here, `ComponentBase` will automatically read the value from `props.username` and use this as the subscription key on `TodosStore`. If `props.username` is ever modified, the old subscription will be unregistered and a new one will be formed with the new key.

#### Autosubscriptions using `@key`:

Key-based subscriptions are very powerful, but they can be even more powerful and can reduce more boilerplate code when combined with autosubscriptions. Let’s update our `TodosStore` to add the `@key` decorator:

```javascript
class TodosStore extends StoreBase {
    ...
    
    @autoSubscribe
    getTodosForUser(@key username: string) {
        return this._todosByUser[username];
    }
}
```

Now, we can establish the autosubscription for this user in `_buildState`:

```javascript
class TodoList extends ComponentBase<TodoListProps, TodoListState> {
    ...
    
    protected _buildState(props: {}, initialBuild: boolean): TodoListState {
        return {
            todos: TodosStore.getTodosForUser(this.props.username)
        }
    }
}
```

`_buildState` will be called when `TodoStore` triggers any changes for the specified username, but not for any other usernames. This eliminates the need completely for any manual subscriptions to be made in `_initStoreSubscriptions`.

#### Custom subscription callbacks:

`StoreSubscriptions` created inside of `_initStoreSubscriptions` will call `_buildState` by default when they trigger. Instead, developers can specify a custom callback in `StoreSubscription` definitions using either `callbackBuildState` (with autosubscription support just like using `_buildState`) or `callback` (no autosubscription support):

```javascript
protected _initStoreSubscriptions(): StoreSubscription<TodoListState>[] {
    return [{
        store: TodosStore,
        keyPropertyName: 'username',
        callbackBuildState: this._userUpdated.bind(this)
    }];
}
```

Custom callbacks are usually unnecessary, but they do give components the opportunity to do delta state management and other performance tuning.

### ComponentBase

To get the most out of ReSub, your components should inherit `ComponentBase` and should implement some or all of the methods below.

#### Callable methods:

##### `isComponentMounted(): boolean`

Returns true if the component is currently mounted, false otherwise. Subclasses should not override this method.

##### `shouldComponentUpdate(nextProps: P, nextState: S): boolean`

This method is provided by ReSub already, but can be overridden. Subclasses that override it do not need to call super.

ReSub’s implementation of this method uses `_.isEqual` to compare new state and props with their previous values and returns true if a change is found.

*Note: `_.isEqual` is a deep comparison operator, and hence can cause performance issues with deep data structures.*

#### Subclassing:

Subclasses should implement some or all of the following methods:

##### `protected _buildState(props: P, initialBuild: boolean): S`

This method is called to rebuild the module’s state. All but the simplest of components should implement this method. It is called on three occurrences:

1. During initial component construction, `initialBuild` will be true. This is where you should set all initial state for your component. This case rarely needs special treatment because the component always rebuilds all of its state from its props, whether it's an initial build or a new props received event.
2. In the React lifecycle, during a `componentWillReceiveProps`, if the props change (determined by a `_.isEqual`), this is called so that the component can rebuild its state from the new props.
3. When this component subscribes to any stores, this will be called whenever the subscription is triggered. This is the most common usage of subscriptions, and the usage created by autosubscriptions.

Any calls from this method to store methods decorated with `@autoSubscribe` will establish an autosubscription.

React’s `setState` method should not be called directly in this function. Instead, the new state should be returned and `ComponentBase` will call `setState`.

##### `protected _initStoreSubscriptions(): StoreSubscription<S>[]`

This method is called during component construction and should return a list of all `StoreSubscriptions`. These subscriptions will be registered and will work in addition to any autosubscriptions formed later.

##### `protected _componentDidRender()`

This method is automatically called from `componentDidMount` and  `componentDidUpdate`, as both of these methods typically do the same work.

##### `React lifecycle methods`

Methods include:
- `constructor(props: P)`
- `componentWillMount()`
- `componentDidMount()`
- `componentWillUnmount()`
- `componentWillUpdate(nextProps: P, nextState: S)`
- `componentDidUpdate(prevProps: P, prevState: S)`
- `componentWillReceiveProps(nextProps: P)`

Many of these methods are unnecessary in simple components thanks to `_componentDidRender` and `_buildState`, but may be overridden if needed. Implementations in subclasses **must** call super.

### StoreBase

ReSub’s true power is realized when creating subclasses of `StoreBase`. Several features are exposed as public methods on  `StoreBase`, and subclasses should also implement some or all of the virtual methods below.

In addition to providing useful patterns for store creation, `StoreBase` also provides features to squeeze out additional performance through heavy data traffic.

#### Trigger throttling:

By default, a store will instantly (and synchronously) notify all of its subscriptions when `trigger` is called. For stores that have heavy data traffic, this may cause components to re-render far more often than needed.

To solve this issue, stores may specify a throttle time limit by specifying `throttleMs = X` (X being a number of milliseconds) during construction. Any triggers within the time limit will be collected, de-duped, and callbacks will be called after the time is elapsed.

#### Trigger blocks:

In applications with heavy data traffic, especially on mobile browsers, frequent component re-rendering can cause major performance bottlenecks. Trigger throttling (see above) helps this problem, but sometimes this isn’t enough. For example, if the developer wants to show an animation at full 60-fps, it is important that there is little to no other work happening at the same time.

`StoreBase` allows developers to block all subscription triggers on all stores until the block is lifted. All calls to `trigger` in this time will be queued and will be released once the block is lifted.

Because certain stores may be critical to the app, `StoreBase` allows stores to opt out of (and completely ignore) trigger blocks by passing `bypassTriggerBlocks = true` to the constructor.

Multiple stores or components might want to block triggers simultaneously, but for different durations, so `StoreBase` counts the number of blocks in effect and only releases triggers once the block count reaches 0.

#### Callable methods:

##### `subscribe(callback: SubscriptionCallbackFunction, key = StoreBase.Key_All): number`

Manually subscribe to this store. By default, the `callback` method will be called when the store calls `trigger` with any key, but this can be reduced by passing a specific `key`. For more information, see the “Subscriptions and Triggering” section.

`subscribe` returns a token that can be passed to `unsubscribe`.

##### `unsubscribe(subToken: number)`

Removes a subscription from the store. 

##### `trigger(keyOrKeys?: string|string[])`

Trigger all subscriptions that match the provided `keyOrKeys` to be called back. If no key is specified, `StoreBase.Key_All` will be used and all subscriptions will be triggered. For more information, see the “Subscriptions and Triggering” section.

##### `protected _getSubscriptionKeys(): string[]`

This method returns a de-duped list of all `keys` on which subscribers have subscribed.

##### `protected _isTrackingKey(key: string)`

Returns true if a subscription has been made on the specified `key`, or false otherwise.

##### `static pushTriggerBlock()`

Calling `StoreBase.pushTriggerBlock()` will halt all triggers on all stores until the trigger block is lifted by a subsequent call to `StoreBase.popTriggerBlock()`. For more information, see the “Trigger blocks” section.

##### `static popTriggerBlock()`

Lifts the trigger block on all stores and releases any queued triggers. If more than one trigger block is in effect (because more than one store or component wants to block triggers simultaneously), `popTriggerBlock` will decrement the block count but not release the triggers. For more information, see the “Trigger blocks” section.

#### Subclassing:

##### `constructor(throttleMs: number = 0, bypassTriggerBlocks = false)`

Subclass constructors should call super. `throttleMs` refers to the throttle time (see “Trigger throttling” section). `bypassTriggerBlocks` refers to the trigger blocking system (see “Trigger blocks” section).

##### `_startedTrackingKey(key: string)`

`StoreBase` uses reference counting on subscription keys. This method is called whenever a subscription is created using a new `key`.

In certain applications, a store will be passed data that it chooses to ignore until it knows that a subscriber is interested in it. This method will notify the store to begin collecting that data.

Subclasses do not need to call super.

##### `_stoppedTrackingKey(key: string)`

`StoreBase` uses reference counting on subscription keys. This method is called when the last occurrence of this `key` is unsubscribed.

In certain applications, a store will be passed data that it chooses to ignore until it knows that a subscriber is interested in it. When there are no longer any interested subscribers for a given `key`, this method gives the store the opportunity to flush this data.

Subclasses do not need to call super.

## Data Flow

ReSub avoids taking a strong opinion on data flow in your project.

While it’s not encouraged, it’s fine for components to make calls to modify store data, for components and stores to make AJAX and other asynchronous calls, and for stores to subscribe to one another. Action creators may be used to organize data flow, but they’re not required and often not necessary.

Whether using ReSub or not, your app will likely scale best if it follows these guidelines:

1. Components should remain pure, and as such, should only get data from props and stores.
2. Store data should never be modified on the same cycle as component data fetching and rendering. Race conditions and update cycles can form when a component modifies store data while building its state.

## Using ReSub Without TypeScript

It is fine to use ReSub without TypeScript, but without access to TypeScript’s method decorators, stores and components cannot leverage autosubscriptions, and as such, lose a lot of their value.

At the very least, developers can still leverage the organizational patterns of `ComponentBase` and `StoreBase`, and any virtual functions that subclasses implement will still be called.

## TSLint rules

We have couple of tslint rules to automate search of common problems in ReSub usage.
They are located at the ./dist/tslint folder of the package.
add following rules to your tslint.json in order to use them.

incorrect-state-access rule doesn't check abstract methods called from componentWillMount, but you could enforce check of your methods by passing them to the rule as an argument.

```
"incorrect-state-access": [
    true
],

"override-calls-super": [
    true,
    "_buildInitialState",
    "componentWillMount",
    "componentDidMount",
    "componentWillReceiveProps",
    "componentWillUpdate",
    "componentDidUpdate",
    "componentWillUnmount"
],

```<|MERGE_RESOLUTION|>--- conflicted
+++ resolved
@@ -1,8 +1,4 @@
-<<<<<<< HEAD
 # ReSub &nbsp; [![GitHub license](https://img.shields.io/badge/license-MIT-blue.svg?style=flat-square)](https://github.com/Microsoft/ReSub/blob/master/LICENSE) [![npm version](https://img.shields.io/npm/v/resub.svg?style=flat-square)](https://www.npmjs.com/package/resub) [![npm downloads](https://img.shields.io/npm/dm/resub.svg?style=flat-square)](https://www.npmjs.com/package/resub) [![Build Status](https://img.shields.io/travis/Microsoft/ReSub/master.svg?style=flat-square)](https://travis-ci.org/Microsoft/ReSub)
-=======
-# ReSub &nbsp; [![GitHub license](https://img.shields.io/badge/license-MIT-blue.svg?style=flat-square)](https://github.com/Microsoft/ReSub/blob/master/LICENSE) [![npm version](https://img.shields.io/npm/v/resub.svg?style=flat-square)](https://www.npmjs.com/package/resub) [![npm downloads](https://img.shields.io/npm/dm/resub.svg?style=flat-square)](https://www.npmjs.com/package/resub)
->>>>>>> 55cbb197
 
 A library for writing better React components and data stores. Uses automatic subscriptions to reduce code and avoid common data flow pitfalls. Scales for projects of all sizes and works great with TypeScript.
 
@@ -104,7 +100,7 @@
 ```javascript
 class TodosStore extends StoreBase {
     ...
-    
+
     static Key_HighPriorityTodoAdded = "Key_HighPriorityTodoAdded";
 
     @autoSubscribeWithKey(TodosStore.Key_HighPriorityTodoAdded)
@@ -153,7 +149,7 @@
 ```javascript
 class TodosStore extends StoreBase {
     ...
-    
+
     @autoSubscribe
     getTodosForUser(@key username: string) {
         return this._todosByUser[username];
@@ -166,7 +162,7 @@
 ```javascript
 class TodoList extends ComponentBase<TodoListProps, TodoListState> {
     ...
-    
+
     protected _buildState(props: {}, initialBuild: boolean): TodoListState {
         return {
             todos: TodosStore.getTodosForUser(this.props.username)
@@ -280,7 +276,7 @@
 
 ##### `unsubscribe(subToken: number)`
 
-Removes a subscription from the store. 
+Removes a subscription from the store.
 
 ##### `trigger(keyOrKeys?: string|string[])`
 
